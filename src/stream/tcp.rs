/*
 * Copyright (C) 2021 Evtech Solutions, Ltd., dba 3D-P
 * Copyright (C) 2021 Neil Tallim <neiltallim@3d-p.com>
 *
 * This file is part of rperf.
 *
 * rperf is free software: you can redistribute it and/or modify
 * it under the terms of the GNU General Public License as published by
 * the Free Software Foundation, either version 3 of the License, or
 * (at your option) any later version.
 *
 * rperf is distributed in the hope that it will be useful,
 * but WITHOUT ANY WARRANTY; without even the implied warranty of
 * MERCHANTABILITY or FITNESS FOR A PARTICULAR PURPOSE.  See the
 * GNU General Public License for more details.
 *
 * You should have received a copy of the GNU General Public License
 * along with rperf.  If not, see <https://www.gnu.org/licenses/>.
 */

pub const TEST_HEADER_SIZE: usize = 16;

#[cfg(unix)]
const KEEPALIVE_DURATION: std::time::Duration = std::time::Duration::from_secs(5);

pub mod receiver {
    use mio::net::{TcpListener, TcpStream};
    use std::io::Read;
    use std::net::{IpAddr, Ipv4Addr, Ipv6Addr, SocketAddr};
    use std::sync::atomic::{AtomicBool, Ordering::Relaxed};
    use std::sync::Mutex;
    use std::thread::sleep;
    use std::time::{Duration, Instant};

    const BUFFER_FULL_TIMEOUT: Duration = Duration::from_millis(1);

    use crate::{
        error_gen,
        protocol::{
            messaging::{Configuration, Message, TransmitState},
            results::{get_unix_timestamp, IntervalResultBox, TcpReceiveResult, TcpSendResult},
        },
        stream::{parse_port_spec, TestRunner, INTERVAL},
        BoxResult,
    };

    const POLL_TIMEOUT: Duration = Duration::from_millis(250);
    const CONNECTION_TIMEOUT: Duration = Duration::from_secs(1);
    const RECEIVE_TIMEOUT: Duration = Duration::from_secs(3);

    /// a global token generator
    pub fn get_global_token() -> mio::Token {
        mio::Token(TOKEN_SEED.fetch_add(1, std::sync::atomic::Ordering::Relaxed) + 1)
    }
    static TOKEN_SEED: std::sync::atomic::AtomicUsize = std::sync::atomic::AtomicUsize::new(0);

    pub struct TcpPortPool {
        pub ports_ip4: Vec<u16>,
        pub ports_ip6: Vec<u16>,
        pos_ip4: usize,
        pos_ip6: usize,
        lock_ip4: Mutex<u8>,
        lock_ip6: Mutex<u8>,
    }
    impl TcpPortPool {
        pub fn new(port_spec: &str, port_spec6: &str) -> TcpPortPool {
            let ports = parse_port_spec(port_spec);
            if !ports.is_empty() {
                log::debug!("configured IPv4 TCP port pool: {:?}", ports);
            } else {
                log::debug!("using OS assignment for IPv4 TCP ports");
            }

            let ports6 = parse_port_spec(port_spec6);
            if !ports.is_empty() {
                log::debug!("configured IPv6 TCP port pool: {:?}", ports6);
            } else {
                log::debug!("using OS assignment for IPv6 TCP ports");
            }

            TcpPortPool {
                ports_ip4: ports,
                pos_ip4: 0,
                lock_ip4: Mutex::new(0),

                ports_ip6: ports6,
                pos_ip6: 0,
                lock_ip6: Mutex::new(0),
            }
        }

        pub fn bind(&mut self, peer_ip: IpAddr) -> BoxResult<TcpListener> {
            let ipv6addr_unspec = IpAddr::V6(Ipv6Addr::UNSPECIFIED);
            let ipv4addr_unspec = IpAddr::V4(Ipv4Addr::UNSPECIFIED);
            match peer_ip {
                IpAddr::V6(_) => {
                    if self.ports_ip6.is_empty() {
                        return Ok(TcpListener::bind(SocketAddr::new(ipv6addr_unspec, 0))?);
                    } else {
                        let _guard = self.lock_ip6.lock().unwrap();

                        for port_idx in (self.pos_ip6 + 1)..self.ports_ip6.len() {
                            //iterate to the end of the pool; this will skip the first element in the pool initially, but that's fine
                            let listener_result = TcpListener::bind(SocketAddr::new(ipv6addr_unspec, self.ports_ip6[port_idx]));
                            if let Ok(listener_result) = listener_result {
                                self.pos_ip6 = port_idx;
                                return Ok(listener_result);
                            } else {
                                log::warn!("unable to bind IPv6 TCP port {}", self.ports_ip6[port_idx]);
                            }
                        }
                        for port_idx in 0..=self.pos_ip6 {
                            //circle back to where the search started
                            let listener_result = TcpListener::bind(SocketAddr::new(ipv6addr_unspec, self.ports_ip6[port_idx]));
                            if let Ok(listener_result) = listener_result {
                                self.pos_ip6 = port_idx;
                                return Ok(listener_result);
                            } else {
                                log::warn!("unable to bind IPv6 TCP port {}", self.ports_ip6[port_idx]);
                            }
                        }
                    }
                    Err(Box::new(error_gen!("unable to allocate IPv6 TCP port")))
                }
                IpAddr::V4(_) => {
                    if self.ports_ip4.is_empty() {
                        return Ok(TcpListener::bind(SocketAddr::new(ipv4addr_unspec, 0))?);
                    } else {
                        let _guard = self.lock_ip4.lock().unwrap();

                        for port_idx in (self.pos_ip4 + 1)..self.ports_ip4.len() {
                            //iterate to the end of the pool; this will skip the first element in the pool initially, but that's fine
                            let listener_result = TcpListener::bind(SocketAddr::new(ipv4addr_unspec, self.ports_ip4[port_idx]));
                            if let Ok(listener_result) = listener_result {
                                self.pos_ip4 = port_idx;
                                return Ok(listener_result);
                            } else {
                                log::warn!("unable to bind IPv4 TCP port {}", self.ports_ip4[port_idx]);
                            }
                        }
                        for port_idx in 0..=self.pos_ip4 {
                            //circle back to where the search started
                            let listener_result = TcpListener::bind(SocketAddr::new(ipv4addr_unspec, self.ports_ip4[port_idx]));
                            if let Ok(listener_result) = listener_result {
                                self.pos_ip4 = port_idx;
                                return Ok(listener_result);
                            } else {
                                log::warn!("unable to bind IPv4 TCP port {}", self.ports_ip4[port_idx]);
                            }
                        }
                    }
                    Err(Box::new(error_gen!("unable to allocate IPv4 TCP port")))
                }
            }
        }
    }

    pub struct TcpReceiver {
        active: AtomicBool,
        cfg: Configuration,
        stream_idx: usize,

        listener: Option<TcpListener>,
        stream: Option<TcpStream>,

        mio_events: mio::Events,
        mio_poll: mio::Poll,
        mio_token: mio::Token,

        remaining_duration: f32,
        staged_buffer: Vec<u8>,
    }

    impl TcpReceiver {
        pub fn new(cfg: &Configuration, stream_idx: usize, port_pool: &mut TcpPortPool, peer_ip: IpAddr) -> BoxResult<TcpReceiver> {
            log::debug!("binding TCP listener for stream {}...", stream_idx);
            let mut listener: TcpListener = port_pool.bind(peer_ip)?;
            log::debug!("bound TCP listener for stream {}: {}", stream_idx, listener.local_addr()?);

            let mio_events = mio::Events::with_capacity(1);
            let mio_poll = mio::Poll::new()?;
            let mio_token = get_global_token();
            mio_poll.registry().register(&mut listener, mio_token, mio::Interest::READABLE)?;

            let mut staged_buffer = vec![0_u8; cfg.length as usize];
            for (i, staged_buffer_i) in staged_buffer.iter_mut().enumerate().skip(super::TEST_HEADER_SIZE) {
                //fill the packet with a fixed sequence
                *staged_buffer_i = (i % 256) as u8;
            }
            //embed the test ID
            staged_buffer[0..16].copy_from_slice(cfg.test_id.as_bytes());

            Ok(TcpReceiver {
                active: AtomicBool::new(true),
                cfg: cfg.clone(),
                stream_idx,

                listener: Some(listener),
                stream: None,
                mio_events,
                mio_token,
                mio_poll,

                remaining_duration: *cfg.duration.as_ref().unwrap_or(&0.0),
                staged_buffer,
            })
        }

        fn process_connection(&mut self) -> BoxResult<(TcpStream, u64, f32)> {
            log::debug!("preparing to receive TCP stream {} connection...", self.stream_idx);

            let listener = self.listener.as_mut().unwrap();
            let mio_token = self.mio_token;

            let start = Instant::now();

            loop {
                if !self.active.load(Relaxed) {
                    return Err(Box::new(error_gen!("local shutdown requested")));
                }
                if start.elapsed() >= RECEIVE_TIMEOUT {
                    return Err(Box::new(error_gen!("TCP listening for stream {} timed out", self.stream_idx)));
                }

                // assigned upon establishing a connection
                let mut stream: Option<TcpStream> = None;

                self.mio_poll.poll(&mut self.mio_events, Some(POLL_TIMEOUT))?;
                for event in self.mio_events.iter() {
                    if event.token() != mio_token {
                        log::warn!("got event for unbound token: {:?}", event);
                        continue;
                    }

                    let (mut new_stream, address) = match listener.accept() {
                        Ok((new_stream, address)) => (new_stream, address),
                        Err(ref e) if e.kind() == std::io::ErrorKind::WouldBlock => {
                            // no pending connections available
                            break;
                        }
                        Err(e) => {
                            return Err(Box::new(e));
                        }
                    };

                    log::debug!("received TCP stream {} connection from {}", self.stream_idx, address);

                    // hand over flow to the new connection
                    self.mio_poll.registry().deregister(listener)?;
                    let interests = mio::Interest::READABLE;
                    self.mio_poll.registry().register(&mut new_stream, mio_token, interests)?;
                    stream = Some(new_stream);
                    break;
                }

                if stream.is_none() {
                    // no pending connections available
                    continue;
                }
                let mut unwrapped_stream = stream.unwrap();

                // process the stream
                let mut buf = vec![0_u8; self.cfg.length as usize];
                let mut validated: bool = false;
                let mut bytes_received: u64 = 0;

                let start_validation = Instant::now();

                self.mio_poll.poll(&mut self.mio_events, Some(CONNECTION_TIMEOUT))?;
                for event in self.mio_events.iter() {
                    if event.token() == mio_token {
                        loop {
                            let packet_size = match unwrapped_stream.read(&mut buf) {
                                Ok(packet_size) => packet_size,
                                Err(ref e) if e.kind() == std::io::ErrorKind::WouldBlock || e.kind() == std::io::ErrorKind::TimedOut => {
                                    // end of input reached
                                    break;
                                }
                                Err(e) => {
                                    let _ = unwrapped_stream.shutdown(std::net::Shutdown::Both);
                                    self.mio_poll.registry().deregister(&mut unwrapped_stream)?;
                                    return Err(Box::new(e));
                                }
                            };

                            if !validated {
                                if uuid::Uuid::from_bytes((&buf[..16]).try_into()?) == self.cfg.test_id {
                                    log::debug!(
                                        "validated TCP stream {} connection from {}",
                                        self.stream_idx,
                                        unwrapped_stream.peer_addr()?
                                    );
                                    validated = true;
                                } else {
                                    log::warn!(
                                        "unexpected ID in stream {} connection from {}",
                                        self.stream_idx,
                                        unwrapped_stream.peer_addr()?
                                    );
                                    break;
                                }
                            }

                            if validated {
                                bytes_received += packet_size as u64;
                            }
                        }
                    }
                }
                if validated {
                    self.listener = None; // drop it, closing the socket
                    return Ok((unwrapped_stream, bytes_received, start_validation.elapsed().as_secs_f32()));
                }

                let _ = unwrapped_stream.shutdown(std::net::Shutdown::Both);
                self.mio_poll.registry().deregister(&mut unwrapped_stream)?;
                self.mio_poll.registry().register(listener, mio_token, mio::Interest::READABLE)?;
                log::warn!(
                    "could not validate TCP stream {} connection from {}",
                    self.stream_idx,
                    unwrapped_stream.peer_addr()?
                );
            }
        }

        fn process_stream_receive(&mut self, _bytes_received: u64, _additional_time_elapsed: f32) -> BoxResult<Option<IntervalResultBox>> {
            let mut bytes_received: u64 = _bytes_received;

            let additional_time_elapsed: f32 = _additional_time_elapsed;

            let stream = self.stream.as_mut().ok_or(Box::new(error_gen!("no stream currently exists")))?;

            let mio_token = self.mio_token;
            let mut buf = vec![0_u8; self.cfg.length as usize];

            let peer_addr = stream.peer_addr()?;
            let start = Instant::now();

            while self.active.load(Relaxed) && start.elapsed() < INTERVAL {
                log::trace!("awaiting TCP stream {} from {}...", self.stream_idx, peer_addr);
                self.mio_poll.poll(&mut self.mio_events, Some(POLL_TIMEOUT))?;
                for event in self.mio_events.iter() {
                    if event.token() == mio_token {
                        loop {
                            let packet_size = match stream.read(&mut buf) {
                                Ok(packet_size) => packet_size,
                                Err(e) if e.kind() == std::io::ErrorKind::WouldBlock || e.kind() == std::io::ErrorKind::TimedOut => {
                                    // receive timeout
                                    break;
                                }
                                Err(e) => {
                                    return Err(Box::new(e));
                                }
                            };

                            log::trace!(
                                "received {} bytes in TCP stream {} from {}",
                                packet_size,
                                self.stream_idx,
                                peer_addr
                            );
                            if packet_size == 0 {
                                // test's over
                                // HACK: can't call self.stop() because it's a double-borrow due to the unwrapped stream
                                self.active.store(false, Relaxed);
                                break;
                            }

                            bytes_received += packet_size as u64;
                        }
                    } else {
                        log::warn!("got event for unbound token: {:?}", event);
                    }
                }
            }
            if bytes_received > 0 {
                log::debug!(
                    "{} bytes received via TCP stream {} from {} in this interval; reporting...",
                    bytes_received,
                    self.stream_idx,
                    peer_addr
                );
                let receive_result = TransmitState {
                    timestamp: get_unix_timestamp(),
                    stream_idx: Some(self.stream_idx),
                    duration: start.elapsed().as_secs_f32() + additional_time_elapsed,
                    bytes_received: Some(bytes_received),
                    family: Some("tcp".to_string()),
                    ..TransmitState::default()
                };
                let receive_result = Message::Receive(receive_result);
                Ok(Some(Box::new(TcpReceiveResult::try_from(&receive_result)?)))
            } else {
                log::debug!(
                    "no bytes received via TCP stream {} from {} in this interval",
                    self.stream_idx,
                    peer_addr
                );
                Ok(None)
            }
        }

        fn process_stream_send(&mut self, _bytes_received: u64, _additional_time_elapsed: f32) -> BoxResult<Option<IntervalResultBox>> {
            let stream = self.stream.as_mut().ok_or(Box::new(error_gen!("no stream currently exists")))?;

            let interval_duration = Duration::from_secs_f32(self.cfg.send_interval.unwrap());
            let mut interval_iteration = 0;
            let bytes_to_send = ((self.cfg.bandwidth.unwrap() as f32) * INTERVAL.as_secs_f32()) as i64;
            let mut bytes_to_send_remaining = bytes_to_send;
            let bytes_to_send_per_interval_slice = ((bytes_to_send as f32) * self.cfg.send_interval.unwrap()) as i64;
            let mut bytes_to_send_per_interval_slice_remaining = bytes_to_send_per_interval_slice;

            let mut sends_blocked: u64 = 0;
            let mut bytes_sent: u64 = 0;

            let peer_addr = stream.peer_addr()?;
            let cycle_start = Instant::now();

            while self.active.load(Relaxed) && self.remaining_duration > 0.0 && bytes_to_send_remaining > 0 {
                log::trace!(
                    "writing {} bytes in TCP stream {} to {}...",
                    self.staged_buffer.len(),
                    self.stream_idx,
                    peer_addr
                );
                let packet_start = Instant::now();

                use std::io::Write;
                let packet_size = match stream.write(&self.staged_buffer) {
                    // it doesn't matter if the whole thing couldn't be written, since it's just garbage data
                    Ok(packet_size) => packet_size,
                    Err(e) if e.kind() == std::io::ErrorKind::WouldBlock => {
                        // send-buffer is full
                        // nothing to do, but avoid burning CPU cycles
                        sleep(BUFFER_FULL_TIMEOUT);
                        sends_blocked += 1;
                        continue;
                    }
                    Err(e) => {
                        return Err(Box::new(e));
                    }
                };
                log::trace!("wrote {} bytes in TCP stream {} to {}", packet_size, self.stream_idx, peer_addr);

                let bytes_written = packet_size as i64;
                bytes_sent += bytes_written as u64;
                bytes_to_send_remaining -= bytes_written;
                bytes_to_send_per_interval_slice_remaining -= bytes_written;

                let elapsed_time = cycle_start.elapsed();
                if elapsed_time >= INTERVAL {
                    self.remaining_duration -= packet_start.elapsed().as_secs_f32();

                    log::debug!(
                        "{} bytes sent via TCP stream {} to {} in this interval; reporting...",
                        bytes_sent,
                        self.stream_idx,
                        peer_addr
                    );

                    let send_result = TransmitState {
                        timestamp: get_unix_timestamp(),
                        stream_idx: Some(self.stream_idx),
                        duration: elapsed_time.as_secs_f32(),
                        bytes_sent: Some(bytes_sent),
                        sends_blocked: Some(sends_blocked),
                        family: Some("tcp".to_string()),
                        ..TransmitState::default()
                    };
                    let send_result = Message::Send(send_result);
                    return Ok(Some(Box::new(TcpSendResult::try_from(&send_result)?)));
                }

                if bytes_to_send_remaining <= 0 {
                    //interval's target is exhausted, so sleep until the end
                    let elapsed_time = cycle_start.elapsed();
                    if INTERVAL > elapsed_time {
                        sleep(INTERVAL - elapsed_time);
                    }
                } else if bytes_to_send_per_interval_slice_remaining <= 0 {
                    // interval subsection exhausted
                    interval_iteration += 1;
                    bytes_to_send_per_interval_slice_remaining = bytes_to_send_per_interval_slice;
                    let elapsed_time = cycle_start.elapsed();
                    let interval_endtime = interval_iteration * interval_duration;
                    if interval_endtime > elapsed_time {
                        sleep(interval_endtime - elapsed_time);
                    }
                }
                self.remaining_duration -= packet_start.elapsed().as_secs_f32();
            }
            if bytes_sent > 0 {
                log::debug!(
                    "{} bytes sent via TCP stream {} to {} in this interval; reporting...",
                    bytes_sent,
                    self.stream_idx,
                    peer_addr
                );

                let send_result = TransmitState {
                    timestamp: get_unix_timestamp(),
                    stream_idx: Some(self.stream_idx),
                    duration: cycle_start.elapsed().as_secs_f32(),
                    bytes_sent: Some(bytes_sent),
                    sends_blocked: Some(sends_blocked),
                    family: Some("tcp".to_string()),
                    ..TransmitState::default()
                };
                let send_result = Message::Send(send_result);
                Ok(Some(Box::new(TcpSendResult::try_from(&send_result)?)))
            } else {
                log::debug!(
                    "no bytes sent via TCP stream {} to {} in this interval; shutting down...",
                    self.stream_idx,
                    peer_addr
                );
                // indicate that the test is over by dropping the stream
                self.stream = None;
                Ok(None)
            }
        }
    }

    impl TestRunner for TcpReceiver {
        fn run_interval(&mut self) -> BoxResult<Option<IntervalResultBox>> {
            let mut bytes_received = 0;
            let mut additional_time_elapsed = 0.0;
            if self.stream.is_none() {
                // if still in the setup phase, receive the sender
                let (stream, bytes_received_in_validation, time_spent_in_validation) = self.process_connection()?;
                self.stream = Some(stream);
                // NOTE: the connection process consumes packets; account for those bytes
                bytes_received += bytes_received_in_validation;
                additional_time_elapsed += time_spent_in_validation;
            }
            let res = if self.cfg.reverse_nat.unwrap_or(false) {
                self.process_stream_send(bytes_received, additional_time_elapsed)?
            } else {
                self.process_stream_receive(bytes_received, additional_time_elapsed)?
            };
            Ok(res)
        }

        fn get_port(&self) -> BoxResult<u16> {
            match &self.listener {
                Some(listener) => Ok(listener.local_addr()?.port()),
                None => match &self.stream {
                    Some(stream) => Ok(stream.local_addr()?.port()),
                    None => Err(Box::new(error_gen!("no port currently bound"))),
                },
            }
        }

        fn get_idx(&self) -> usize {
            self.stream_idx
        }

        fn stop(&mut self) {
            self.active.store(false, Relaxed);
        }
    }
}

pub mod sender {
    use std::io::{Read, Write};
    use std::net::{IpAddr, SocketAddr, TcpStream};
    use std::sync::atomic::{AtomicBool, Ordering::Relaxed};
    use std::thread::sleep;
    use std::time::{Duration, Instant};

    use crate::{
        error_gen,
        protocol::{
            messaging::{Configuration, Message, TransmitState},
            results::{get_unix_timestamp, IntervalResultBox, TcpReceiveResult, TcpSendResult},
        },
        stream::{TestRunner, INTERVAL},
        BoxResult,
    };

    const CONNECT_TIMEOUT: Duration = Duration::from_secs(2);
    const WRITE_TIMEOUT: Duration = Duration::from_millis(50);
    const BUFFER_FULL_TIMEOUT: Duration = Duration::from_millis(1);
    const RECEIVE_TIMEOUT: Duration = Duration::from_secs(3);

    #[allow(dead_code)]
    pub struct TcpSender {
        active: AtomicBool,
        cfg: Configuration,
        stream_idx: usize,

        socket_addr: SocketAddr,
        stream: Option<TcpStream>,

        //the interval, in seconds, at which to send data
        send_interval: f32,

        remaining_duration: f32,
        staged_buffer: Vec<u8>,

        send_buffer: usize,
        no_delay: bool,

        test_id_sent: bool,
    }
    impl TcpSender {
        pub fn new(cfg: &Configuration, stream_idx: usize, receiver_ip: IpAddr, receiver_port: u16) -> BoxResult<TcpSender> {
            let mut staged_buffer = vec![0_u8; cfg.length as usize];
            for (i, staged_buffer_i) in staged_buffer.iter_mut().enumerate().skip(super::TEST_HEADER_SIZE) {
                //fill the packet with a fixed sequence
                *staged_buffer_i = (i % 256) as u8;
            }
            //embed the test ID
            staged_buffer[0..16].copy_from_slice(cfg.test_id.as_bytes());

            Ok(TcpSender {
                active: AtomicBool::new(true),
                cfg: cfg.clone(),
                stream_idx,

                socket_addr: SocketAddr::new(receiver_ip, receiver_port),
                stream: None,

                send_interval: cfg.send_interval.unwrap_or(1.0),

                remaining_duration: cfg.duration.unwrap_or(0.0),
                staged_buffer,

<<<<<<< HEAD
                send_buffer,
                no_delay,
                test_id_sent: false,
=======
                send_buffer: cfg.send_buffer.unwrap_or(0) as usize,
                no_delay: cfg.no_delay.unwrap_or(false),
>>>>>>> a65c4783
            })
        }

        fn process_connection(&mut self) -> BoxResult<TcpStream> {
            log::debug!("preparing to connect TCP stream {} to {} ...", self.stream_idx, self.socket_addr);

            let stream = match TcpStream::connect_timeout(&self.socket_addr, CONNECT_TIMEOUT) {
                Ok(s) => s,
                Err(e) => {
                    return Err(Box::new(error_gen!("unable to connect stream {}: {}", self.stream_idx, e)));
                }
            };

            stream.set_nonblocking(true)?;
            stream.set_write_timeout(Some(WRITE_TIMEOUT))?;
            stream.set_read_timeout(Some(RECEIVE_TIMEOUT))?;

            // NOTE: features unsupported on Windows
            #[cfg(unix)]
            {
                use crate::stream::tcp::KEEPALIVE_DURATION;
                let keepalive_parameters = socket2::TcpKeepalive::new().with_time(KEEPALIVE_DURATION);
                let raw_socket = socket2::SockRef::from(&stream);
                raw_socket.set_tcp_keepalive(&keepalive_parameters)?;
            }

            log::debug!("connected TCP stream {} to {}", self.stream_idx, stream.peer_addr()?);

            if self.no_delay {
                log::debug!("setting no-delay...");
                stream.set_nodelay(true)?;
            }
            #[cfg(unix)]
            if self.send_buffer != 0 {
                log::debug!("setting send-buffer to {}...", self.send_buffer);
                let raw_socket = socket2::SockRef::from(&stream);
                raw_socket.set_send_buffer_size(self.send_buffer)?;
            }
            Ok(stream)
        }

        fn process_stream_send(&mut self) -> BoxResult<Option<IntervalResultBox>> {
            let stream = self.stream.as_mut().ok_or(Box::new(error_gen!("no stream currently exists")))?;

            let interval_duration = Duration::from_secs_f32(self.send_interval);
            let mut interval_iteration = 0;
            let bytes_to_send = ((self.cfg.bandwidth.unwrap() as f32) * INTERVAL.as_secs_f32()) as i64;
            let mut bytes_to_send_remaining = bytes_to_send;
            let bytes_to_send_per_interval_slice = ((bytes_to_send as f32) * self.send_interval) as i64;
            let mut bytes_to_send_per_interval_slice_remaining = bytes_to_send_per_interval_slice;

            let mut sends_blocked: u64 = 0;
            let mut bytes_sent: u64 = 0;

            let peer_addr = stream.peer_addr()?;
            let cycle_start = Instant::now();

            while self.active.load(Relaxed) && self.remaining_duration > 0.0 && bytes_to_send_remaining > 0 {
                log::trace!(
                    "writing {} bytes in TCP stream {} to {}...",
                    self.staged_buffer.len(),
                    self.stream_idx,
                    peer_addr
                );
                let packet_start = Instant::now();

                let packet_size = match stream.write(&self.staged_buffer) {
                    // it doesn't matter if the whole thing couldn't be written, since it's just garbage data
                    Ok(packet_size) => packet_size,
                    Err(e) if e.kind() == std::io::ErrorKind::WouldBlock => {
                        // send-buffer is full
                        // nothing to do, but avoid burning CPU cycles
                        sleep(BUFFER_FULL_TIMEOUT);
                        sends_blocked += 1;
                        continue;
                    }
                    Err(e) => {
                        return Err(Box::new(e));
                    }
                };
                log::trace!("wrote {} bytes in TCP stream {} to {}", packet_size, self.stream_idx, peer_addr);

                let bytes_written = packet_size as i64;
                bytes_sent += bytes_written as u64;
                bytes_to_send_remaining -= bytes_written;
                bytes_to_send_per_interval_slice_remaining -= bytes_written;

                let elapsed_time = cycle_start.elapsed();
                if elapsed_time >= INTERVAL {
                    self.remaining_duration -= packet_start.elapsed().as_secs_f32();

                    log::debug!(
                        "{} bytes sent via TCP stream {} to {} in this interval; reporting...",
                        bytes_sent,
                        self.stream_idx,
                        peer_addr
                    );

                    let send_result = TransmitState {
                        timestamp: get_unix_timestamp(),
                        stream_idx: Some(self.stream_idx),
                        duration: elapsed_time.as_secs_f32(),
                        bytes_sent: Some(bytes_sent),
                        sends_blocked: Some(sends_blocked),
                        family: Some("tcp".to_string()),
                        ..TransmitState::default()
                    };
                    let send_result = Message::Send(send_result);
                    return Ok(Some(Box::new(TcpSendResult::try_from(&send_result)?)));
                }

                if bytes_to_send_remaining <= 0 {
                    //interval's target is exhausted, so sleep until the end
                    let elapsed_time = cycle_start.elapsed();
                    if INTERVAL > elapsed_time {
                        sleep(INTERVAL - elapsed_time);
                    }
                } else if bytes_to_send_per_interval_slice_remaining <= 0 {
                    // interval subsection exhausted
                    interval_iteration += 1;
                    bytes_to_send_per_interval_slice_remaining = bytes_to_send_per_interval_slice;
                    let elapsed_time = cycle_start.elapsed();
                    let interval_endtime = interval_iteration * interval_duration;
                    if interval_endtime > elapsed_time {
                        sleep(interval_endtime - elapsed_time);
                    }
                }
                self.remaining_duration -= packet_start.elapsed().as_secs_f32();
            }
            if bytes_sent > 0 {
                log::debug!(
                    "{} bytes sent via TCP stream {} to {} in this interval; reporting...",
                    bytes_sent,
                    self.stream_idx,
                    peer_addr
                );

                let send_result = TransmitState {
                    timestamp: get_unix_timestamp(),
                    stream_idx: Some(self.stream_idx),
                    duration: cycle_start.elapsed().as_secs_f32(),
                    bytes_sent: Some(bytes_sent),
                    sends_blocked: Some(sends_blocked),
                    family: Some("tcp".to_string()),
                    ..TransmitState::default()
                };
                let send_result = Message::Send(send_result);
                Ok(Some(Box::new(TcpSendResult::try_from(&send_result)?)))
            } else {
                log::debug!(
                    "no bytes sent via TCP stream {} to {} in this interval; shutting down...",
                    self.stream_idx,
                    peer_addr
                );
                //indicate that the test is over by dropping the stream
                self.stream = None;
                Ok(None)
            }
        }

        fn process_stream_receive(&mut self, _bytes_received: u64, _additional_time_elapsed: f32) -> BoxResult<Option<IntervalResultBox>> {
            let mut bytes_received: u64 = _bytes_received;

            let additional_time_elapsed: f32 = _additional_time_elapsed;

            let stream = self.stream.as_mut().unwrap();

            let mut buf = vec![0_u8; self.cfg.length as usize];

            let peer_addr = stream.peer_addr()?;
            let start = Instant::now();

            while self.active.load(Relaxed) && start.elapsed() < INTERVAL {
                let packet_size = match stream.read(&mut buf) {
                    Ok(packet_size) => packet_size,
                    Err(e) if e.kind() == std::io::ErrorKind::WouldBlock || e.kind() == std::io::ErrorKind::TimedOut => {
                        // receive timeout
                        sleep(WRITE_TIMEOUT);
                        continue;
                    }
                    Err(e) => {
                        return Err(Box::new(e));
                    }
                };

                log::trace!(
                    "received {} bytes in TCP stream {} from {}",
                    packet_size,
                    self.stream_idx,
                    peer_addr
                );
                if packet_size == 0 {
                    // test's over
                    // HACK: can't call self.stop() because it's a double-borrow due to the unwrapped stream
                    self.active.store(false, Relaxed);
                    break;
                }

                bytes_received += packet_size as u64;
            }
            if bytes_received > 0 {
                log::debug!(
                    "{} bytes received via TCP stream {} from {} in this interval; reporting...",
                    bytes_received,
                    self.stream_idx,
                    peer_addr
                );
                let receive_result = TransmitState {
                    timestamp: get_unix_timestamp(),
                    stream_idx: Some(self.stream_idx),
                    duration: start.elapsed().as_secs_f32() + additional_time_elapsed,
                    bytes_received: Some(bytes_received),
                    family: Some("tcp".to_string()),
                    ..TransmitState::default()
                };
                let receive_result = Message::Receive(receive_result);
                Ok(Some(Box::new(TcpReceiveResult::try_from(&receive_result).unwrap())))
            } else {
                log::debug!(
                    "no bytes received via TCP stream {} from {} in this interval",
                    self.stream_idx,
                    peer_addr
                );
                Ok(None)
            }
        }

        fn send_test_uuid(&mut self) -> BoxResult<()> {
            if !self.test_id_sent {
                let stream = self.stream.as_mut().ok_or(Box::new(error_gen!("no stream currently exists")))?;

                let peer_addr = stream.peer_addr()?;

                log::trace!(
                    "sending TCP stream {} [{}] with test ID {}...",
                    self.stream_idx,
                    peer_addr,
                    self.cfg.test_id,
                );

                let test_uuid = self.cfg.test_id.as_bytes();
                let len = test_uuid.len();
                let mut written = 0;
                loop {
                    // send the test ID
                    let packet_size = match stream.write(&test_uuid[written..]) {
                        Ok(packet_size) => packet_size,
                        Err(e) if e.kind() == std::io::ErrorKind::WouldBlock || e.kind() == std::io::ErrorKind::TimedOut => {
                            // nothing to do, but avoid burning CPU cycles
                            sleep(WRITE_TIMEOUT);
                            continue;
                        }
                        Err(e) => {
                            return Err(Box::new(e));
                        }
                    };
                    written += packet_size;
                    if written >= len {
                        break;
                    }
                }
                self.test_id_sent = true;
            }
            Ok(())
        }
    }

    impl TestRunner for TcpSender {
        fn run_interval(&mut self) -> BoxResult<Option<IntervalResultBox>> {
            if self.stream.is_none() {
                // if still in the setup phase, connect to the receiver
                self.stream = Some(self.process_connection()?);
            }
            let res = if self.cfg.reverse_nat.unwrap_or(false) {
                self.send_test_uuid()?;
                self.process_stream_receive(0, 0.0)?
            } else {
                self.process_stream_send()?
            };
            Ok(res)
        }

        fn get_port(&self) -> BoxResult<u16> {
            match &self.stream {
                Some(stream) => Ok(stream.local_addr()?.port()),
                None => Err(Box::new(error_gen!("no stream currently exists"))),
            }
        }

        fn get_idx(&self) -> usize {
            self.stream_idx
        }

        fn stop(&mut self) {
            self.active.store(false, Relaxed);
        }
    }
}<|MERGE_RESOLUTION|>--- conflicted
+++ resolved
@@ -626,14 +626,9 @@
                 remaining_duration: cfg.duration.unwrap_or(0.0),
                 staged_buffer,
 
-<<<<<<< HEAD
-                send_buffer,
-                no_delay,
-                test_id_sent: false,
-=======
                 send_buffer: cfg.send_buffer.unwrap_or(0) as usize,
                 no_delay: cfg.no_delay.unwrap_or(false),
->>>>>>> a65c4783
+                test_id_sent: false,
             })
         }
 
