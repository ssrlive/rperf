--- conflicted
+++ resolved
@@ -400,8 +400,8 @@
             }
         }
 
-        fn process_stream_send(&mut self, _bytes_received: u64, _additional_time_elapsed: f32) -> Option<BoxResult<IntervalResultBox>> {
-            let stream = self.stream.as_mut().unwrap();
+        fn process_stream_send(&mut self, _bytes_received: u64, _additional_time_elapsed: f32) -> BoxResult<Option<IntervalResultBox>> {
+            let stream = self.stream.as_mut().ok_or(Box::new(error_gen!("no stream currently exists")))?;
 
             let interval_duration = Duration::from_secs_f32(self.cfg.send_interval.unwrap());
             let mut interval_iteration = 0;
@@ -413,10 +413,7 @@
             let mut sends_blocked: u64 = 0;
             let mut bytes_sent: u64 = 0;
 
-            let peer_addr = match stream.peer_addr() {
-                Ok(pa) => pa,
-                Err(e) => return Some(Err(Box::new(e))),
-            };
+            let peer_addr = stream.peer_addr()?;
             let cycle_start = Instant::now();
 
             while self.active.load(Relaxed) && self.remaining_duration > 0.0 && bytes_to_send_remaining > 0 {
@@ -440,7 +437,7 @@
                         continue;
                     }
                     Err(e) => {
-                        return Some(Err(Box::new(e)));
+                        return Err(Box::new(e));
                     }
                 };
                 log::trace!("wrote {} bytes in TCP stream {} to {}", packet_size, self.stream_idx, peer_addr);
@@ -471,7 +468,7 @@
                         ..TransmitState::default()
                     };
                     let send_result = Message::Send(send_result);
-                    return Some(Ok(Box::new(TcpSendResult::try_from(&send_result).unwrap())));
+                    return Ok(Some(Box::new(TcpSendResult::try_from(&send_result)?)));
                 }
 
                 if bytes_to_send_remaining <= 0 {
@@ -510,7 +507,7 @@
                     ..TransmitState::default()
                 };
                 let send_result = Message::Send(send_result);
-                Some(Ok(Box::new(TcpSendResult::try_from(&send_result).unwrap())))
+                Ok(Some(Box::new(TcpSendResult::try_from(&send_result)?)))
             } else {
                 log::debug!(
                     "no bytes sent via TCP stream {} to {} in this interval; shutting down...",
@@ -519,7 +516,7 @@
                 );
                 // indicate that the test is over by dropping the stream
                 self.stream = None;
-                None
+                Ok(None)
             }
         }
     }
@@ -536,18 +533,12 @@
                 bytes_received += bytes_received_in_validation;
                 additional_time_elapsed += time_spent_in_validation;
             }
-<<<<<<< HEAD
-            if self.cfg.reverse_nat.unwrap_or(false) {
-                let res = self.process_stream_send(bytes_received, additional_time_elapsed)?;
-                Some(res)
+            let res = if self.cfg.reverse_nat.unwrap_or(false) {
+                self.process_stream_send(bytes_received, additional_time_elapsed)?
             } else {
-                let res = self.process_stream_receive(bytes_received, additional_time_elapsed)?;
-                Some(res)
-            }
-=======
-            let res = self.process_stream_receive(bytes_received, additional_time_elapsed)?;
+                self.process_stream_receive(bytes_received, additional_time_elapsed)?
+            };
             Ok(res)
->>>>>>> 270b4342
         }
 
         fn get_port(&self) -> BoxResult<u16> {
@@ -808,7 +799,7 @@
             }
         }
 
-        fn process_stream_receive(&mut self, _bytes_received: u64, _additional_time_elapsed: f32) -> Option<BoxResult<IntervalResultBox>> {
+        fn process_stream_receive(&mut self, _bytes_received: u64, _additional_time_elapsed: f32) -> BoxResult<Option<IntervalResultBox>> {
             let mut bytes_received: u64 = _bytes_received;
 
             let additional_time_elapsed: f32 = _additional_time_elapsed;
@@ -817,10 +808,7 @@
 
             let mut buf = vec![0_u8; self.cfg.length as usize];
 
-            let peer_addr = match stream.peer_addr() {
-                Ok(pa) => pa,
-                Err(e) => return Some(Err(Box::new(e))),
-            };
+            let peer_addr = stream.peer_addr()?;
             let start = Instant::now();
 
             while self.active.load(Relaxed) && start.elapsed() < INTERVAL {
@@ -832,7 +820,7 @@
                         continue;
                     }
                     Err(e) => {
-                        return Some(Err(Box::new(e)));
+                        return Err(Box::new(e));
                     }
                 };
 
@@ -867,14 +855,14 @@
                     ..TransmitState::default()
                 };
                 let receive_result = Message::Receive(receive_result);
-                Some(Ok(Box::new(TcpReceiveResult::try_from(&receive_result).unwrap())))
+                Ok(Some(Box::new(TcpReceiveResult::try_from(&receive_result).unwrap())))
             } else {
                 log::debug!(
                     "no bytes received via TCP stream {} from {} in this interval",
                     self.stream_idx,
                     peer_addr
                 );
-                None
+                Ok(None)
             }
         }
 
@@ -924,18 +912,13 @@
                 // if still in the setup phase, connect to the receiver
                 self.stream = Some(self.process_connection()?);
             }
-<<<<<<< HEAD
             let res = if self.cfg.reverse_nat.unwrap_or(false) {
-                self.send_test_uuid().ok()?;
+                self.send_test_uuid()?;
                 self.process_stream_receive(0, 0.0)?
             } else {
                 self.process_stream_send()?
             };
-            Some(res)
-=======
-            let res = self.process_stream_send()?;
             Ok(res)
->>>>>>> 270b4342
         }
 
         fn get_port(&self) -> BoxResult<u16> {
